--- conflicted
+++ resolved
@@ -50,11 +50,7 @@
     p.cargo("build")
         .with_stderr(
             "\
-<<<<<<< HEAD
-[UPDATING] registry `[ROOT][..]`
-=======
-[UPDATING] `file://[..]` index
->>>>>>> 59843122
+[UPDATING] `[ROOT][..]` index
 [DOWNLOADING] baz v0.1.0 ([..])
 [COMPILING] bar v0.1.0 ([CWD]/bar)
 [COMPILING] baz v0.1.0
@@ -95,15 +91,9 @@
     p.cargo("build")
         .with_stderr(
             "\
-<<<<<<< HEAD
-[UPDATING] registry `[ROOT][..]`
+[UPDATING] `[ROOT][..]` index
 [COMPILING] bar v0.1.0 ([CWD]/bar)
 [COMPILING] foo v0.0.1 ([CWD])
-=======
-[UPDATING] `file://[..]` index
-[COMPILING] bar v0.1.0 (CWD/bar)
-[COMPILING] foo v0.0.1 (CWD)
->>>>>>> 59843122
 [FINISHED] dev [unoptimized + debuginfo] target(s) in [..]
 ",
         ).run();
@@ -189,17 +179,10 @@
     p.cargo("build")
         .with_stderr(
             "\
-<<<<<<< HEAD
 [UPDATING] git repository `[ROOT][..]`
-[UPDATING] registry `[ROOT][..]`
+[UPDATING] `[ROOT][..]` index
 [COMPILING] bar v0.1.0 ([ROOT][..])
 [COMPILING] foo v0.0.1 ([CWD])
-=======
-[UPDATING] git repository `file://[..]`
-[UPDATING] `file://[..]` index
-[COMPILING] bar v0.1.0 (file://[..])
-[COMPILING] foo v0.0.1 (CWD)
->>>>>>> 59843122
 [FINISHED] dev [unoptimized + debuginfo] target(s) in [..]
 ",
         ).run();
@@ -233,11 +216,7 @@
     p.cargo("build")
         .with_stderr(
             "\
-<<<<<<< HEAD
-[UPDATING] registry `[ROOT][..]`
-=======
-[UPDATING] `file://[..]` index
->>>>>>> 59843122
+[UPDATING] `[ROOT][..]` index
 [DOWNLOADING] bar v0.1.0 [..]
 [COMPILING] bar v0.1.0
 [COMPILING] foo v0.0.1 ([CWD])
@@ -294,13 +273,8 @@
     p.cargo("build")
         .with_stderr(
             "\
-<<<<<<< HEAD
 [UPDATING] git repository `[ROOT][..]`
-[UPDATING] registry `[ROOT][..]`
-=======
-[UPDATING] git repository `file://[..]`
-[UPDATING] `file://[..]` index
->>>>>>> 59843122
+[UPDATING] `[ROOT][..]` index
 [DOWNLOADING] bar v0.1.0 [..]
 [COMPILING] bar v0.1.0
 [COMPILING] foo v0.0.1 ([CWD])
@@ -334,11 +308,7 @@
     p.cargo("build")
         .with_stderr(
             "\
-<<<<<<< HEAD
-[UPDATING] registry `[ROOT][..]`
-=======
-[UPDATING] `file://[..]` index
->>>>>>> 59843122
+[UPDATING] `[ROOT][..]` index
 [DOWNLOADING] bar v0.1.0 [..]
 [COMPILING] bar v0.1.0
 [COMPILING] foo v0.0.1 ([CWD])
@@ -397,11 +367,7 @@
     p.cargo("build")
         .with_stderr(
             "\
-<<<<<<< HEAD
-[UPDATING] registry `[ROOT][..]`
-=======
-[UPDATING] `file://[..]` index
->>>>>>> 59843122
+[UPDATING] `[ROOT][..]` index
 [DOWNLOADING] bar v0.1.0 [..]
 [COMPILING] bar v0.1.0
 [COMPILING] foo v0.0.1 ([CWD])
@@ -458,11 +424,7 @@
     p.cargo("build")
         .with_stderr(
             "\
-<<<<<<< HEAD
-[UPDATING] registry `[ROOT][..]`
-=======
-[UPDATING] `file://[..]` index
->>>>>>> 59843122
+[UPDATING] `[ROOT][..]` index
 [COMPILING] bar v0.1.1 [..]
 [COMPILING] foo v0.0.1 ([CWD])
 [FINISHED] dev [unoptimized + debuginfo] target(s) in [..]
@@ -509,11 +471,7 @@
     p.cargo("build")
         .with_stderr(
             "\
-<<<<<<< HEAD
-[UPDATING] registry `[ROOT][..]`
-=======
-[UPDATING] `file://[..]` index
->>>>>>> 59843122
+[UPDATING] `[ROOT][..]` index
 [COMPILING] baz v0.1.1 [..]
 [COMPILING] bar v0.1.0 [..]
 [COMPILING] foo v0.0.1 ([CWD])
@@ -549,11 +507,7 @@
     p.cargo("build")
         .with_stderr(
             "\
-<<<<<<< HEAD
-[UPDATING] registry `[ROOT][..]`
-=======
-[UPDATING] `file://[..]` index
->>>>>>> 59843122
+[UPDATING] `[ROOT][..]` index
 [COMPILING] bar v0.2.0 [..]
 [COMPILING] foo v0.0.1 ([CWD])
 [FINISHED] dev [unoptimized + debuginfo] target(s) in [..]
@@ -580,11 +534,7 @@
     p.cargo("build")
         .with_stderr(
             "\
-<<<<<<< HEAD
-[UPDATING] registry `[ROOT][..]`
-=======
-[UPDATING] `file://[..]` index
->>>>>>> 59843122
+[UPDATING] `[ROOT][..]` index
 [DOWNLOADING] bar v0.2.0 [..]
 [COMPILING] bar v0.2.0
 [COMPILING] foo v0.0.1 ([CWD])
@@ -632,11 +582,7 @@
     p.cargo("build")
         .with_stderr(
             "\
-<<<<<<< HEAD
-[UPDATING] registry `[ROOT][..]`
-=======
-[UPDATING] `file://[..]` index
->>>>>>> 59843122
+[UPDATING] `[ROOT][..]` index
 [COMPILING] baz v0.2.0 [..]
 [COMPILING] bar v0.1.0 [..]
 [COMPILING] foo v0.0.1 ([CWD])
