--- conflicted
+++ resolved
@@ -3450,7 +3450,6 @@
 
     assert_that(p.cargo_process("build"),
                 execs().with_status(101)
-<<<<<<< HEAD
                        .with_stderr_contains("\
 [ERROR] failed to parse manifest at `[..]`
 
@@ -3520,8 +3519,6 @@
 
     assert_that(p.cargo_process("build"), execs().with_status(0));
     assert_that(&p.bin("bar"), existing_file());
-=======
-                       .with_stderr_contains(r#"[ERROR] couldn't read "[..]main.rs"[..]"#));
 }
 
 #[test]
@@ -3551,5 +3548,4 @@
             format!("[..]{}[..]", metadata),
         ),
     );
->>>>>>> eb0e4c0b
 }